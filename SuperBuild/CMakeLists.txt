cmake_minimum_required(VERSION 2.8)

project(ODM-SuperBuild)

# Setup SuperBuild root location
set(SB_ROOT_DIR ${CMAKE_CURRENT_SOURCE_DIR})

# Path to additional CMake modules
set(CMAKE_MODULE_PATH ${SB_ROOT_DIR}/cmake)

include(ExternalProject)
include(ExternalProject-Setup)


################################
# Setup SuperBuild directories #
################################

# Setup location where source tar-balls are downloaded
set(SB_DOWNLOAD_DIR "${SB_ROOT_DIR}/download"
    CACHE PATH "Location where source tar-balls are (to be) downloaded.")
mark_as_advanced(SB_DOWNLOAD_DIR)

message(STATUS "SuperBuild files will be downloaded to: ${SB_DOWNLOAD_DIR}")


# Setup location where source tar-balls are located
set(SB_SOURCE_DIR "${SB_ROOT_DIR}/src"
    CACHE PATH "Location where source tar-balls are (will be).")
mark_as_advanced(SB_SOURCE_DIR)

message(STATUS "SuperBuild source files will be extracted to: ${SB_SOURCE_DIR}")


# Setup location where source tar-balls are located
set(SB_INSTALL_DIR "${SB_ROOT_DIR}/install"
    CACHE PATH "Location where source tar-balls are (will be) installed.")
mark_as_advanced(SB_SOURCE_DIR)

message(STATUS "SuperBuild source files will be installed to: ${SB_INSTALL_DIR}")


# Setup location where binary files are located
set(SB_BINARY_DIR "${SB_ROOT_DIR}/build"
    CACHE PATH "Location where files are (will be) located.")
mark_as_advanced(SB_BINARY_DIR)

message(STATUS "SuperBuild binary files will be located to: ${SB_BINARY_DIR}")


#########################################
# Download and install third party libs #
#########################################

# ---------------------------------------------------------------------------------------------
# Open Source Computer Vision (OpenCV)
#
set(ODM_OpenCV_Version 2.4.11)
option(ODM_BUILD_OpenCV "Force to build OpenCV library" OFF)

SETUP_EXTERNAL_PROJECT(OpenCV ${ODM_OpenCV_Version} ${ODM_BUILD_OpenCV})


# ---------------------------------------------------------------------------------------------
# Point Cloud Library (PCL)
#
set(ODM_PCL_Version 1.7.2)
option(ODM_BUILD_PCL "Force to build PCL library" OFF)

SETUP_EXTERNAL_PROJECT(PCL ${ODM_PCL_Version} ${ODM_BUILD_PCL})


# ---------------------------------------------------------------------------------------------
# Google Flags library (GFlags)
#
set(ODM_GFlags_Version 2.1.2)
option(ODM_BUILD_GFlags "Force to build GFlags library" OFF)

SETUP_EXTERNAL_PROJECT(GFlags ${ODM_GFlags_Version} ${ODM_BUILD_GFlags})


# ---------------------------------------------------------------------------------------------
# Ceres Solver
#
set(ODM_Ceres_Version 1.10.0)
option(ODM_BUILD_Ceres "Force to build Ceres library" OFF)

SETUP_EXTERNAL_PROJECT(Ceres ${ODM_Ceres_Version} ${ODM_BUILD_Ceres})


# ---------------------------------------------------------------------------------------------
# Open Geometric Vision (OpenGV)
# Open Structure from Motion (OpenSfM)
# Clustering Views for Multi-view Stereo (CMVS)
# Catkin
# Ecto
#

set(custom_libs OpenGV
				OpenSfM
				CMVS
				Catkin
				Ecto
<<<<<<< HEAD
				LAStools
				Pangolin
				ORB_SLAM2)
=======
				PDAL)
>>>>>>> 98fa20cb

foreach(lib ${custom_libs})
	SETUP_EXTERNAL_PROJECT_CUSTOM(${lib})
endforeach()
<|MERGE_RESOLUTION|>--- conflicted
+++ resolved
@@ -101,13 +101,10 @@
 				CMVS
 				Catkin
 				Ecto
-<<<<<<< HEAD
+				PDAL
 				LAStools
 				Pangolin
 				ORB_SLAM2)
-=======
-				PDAL)
->>>>>>> 98fa20cb
 
 foreach(lib ${custom_libs})
 	SETUP_EXTERNAL_PROJECT_CUSTOM(${lib})
