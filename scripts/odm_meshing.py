import ecto, os

from opendm import log
from opendm import io
from opendm import system
from opendm import context
from opendm import mesh


class ODMeshingCell(ecto.Cell):
    def declare_params(self, params):
        params.declare("max_vertex", 'The maximum vertex count of the output '
                                     'mesh', 100000)
        params.declare("oct_tree", 'Oct-tree depth used in the mesh reconstruction, '
                                   'increase to get more vertices, recommended '
                                   'values are 8-12', 9)
        params.declare("samples", 'Number of points per octree node, recommended '
                                  'value: 1.0', 1)
        params.declare("point_weight", "specifies the importance that interpolation of the point samples is given in the formulation of the screened Poisson equation.", 4)
        params.declare("max_concurrency", 'max threads', context.num_cores)
        params.declare("verbose", 'print additional messages to console', False)

    def declare_io(self, params, inputs, outputs):
        inputs.declare("tree", "Struct with paths", [])
        inputs.declare("args", "The application arguments.", {})
        inputs.declare("reconstruction", "Clusters output. list of ODMReconstructions", [])
        outputs.declare("reconstruction", "Clusters output. list of ODMReconstructions", [])

    def process(self, inputs, outputs):

        # Benchmarking
        start_time = system.now_raw()

        log.ODM_INFO('Running ODM Meshing Cell')

        # get inputs
        args = inputs.args
        tree = inputs.tree
        reconstruction = inputs.reconstruction
        verbose = '--verbose' if self.params.verbose else ''

        # define paths and create working directories
        system.mkdir_p(tree.odm_meshing)

        # check if we rerun cell or not
        rerun_cell = (args.rerun is not None and
                      args.rerun == 'odm_meshing') or \
                     (args.rerun_all) or \
                     (args.rerun_from is not None and
                      'odm_meshing' in args.rerun_from)

        infile = tree.smvs_model
        if args.use_opensfm_dense:
          infile = tree.opensfm_model
        elif args.fast_orthophoto:
          infile = os.path.join(tree.opensfm, 'reconstruction.ply')

        # Create full 3D model unless --skip-3dmodel is set
        if not args.skip_3dmodel:
          if not io.file_exists(tree.odm_mesh) or rerun_cell:
              log.ODM_DEBUG('Writing ODM Mesh file in: %s' % tree.odm_mesh)

<<<<<<< HEAD
              kwargs = {
                'bin': context.poisson_recon_path,
                'outfile': tree.odm_mesh,
                'infile': infile,
                'oct_tree': self.params.oct_tree,
                'point_weight': self.params.point_weight,
                'threads': self.params.max_concurrency,
                'samples': self.params.samples,
                'verbose': verbose
              }

              system.run('{bin} --in {infile} --out {outfile} '
                         '--depth {oct_tree} --pointWeight {point_weight} '
                         '--linearFit --normals --density --samplesPerNode {samples} '
                         '--threads {threads} {verbose}'.format(**kwargs))
=======
              mesh.screened_poisson_reconstruction(infile, 
                tree.odm_mesh,
                depth=self.params.oct_tree, 
                samples=self.params.samples, 
                maxVertexCount=self.params.max_vertex, 
                verbose=verbose)

>>>>>>> ccfdba13
          else:
              log.ODM_WARNING('Found a valid ODM Mesh file in: %s' %
                              tree.odm_mesh)

        # Always generate a 2.5D mesh
        # unless --use-3dmesh is set.
        if not args.use_3dmesh:
          if not io.file_exists(tree.odm_25dmesh) or rerun_cell:

              log.ODM_DEBUG('Writing ODM 2.5D Mesh file in: %s' % tree.odm_25dmesh)
              dsm_resolution = 1.0 / float(args.orthophoto_resolution)
              
              # Sparse point clouds benefits from using
              # a larger resolution value (more radius interolation, less holes)
              if args.fast_orthophoto:
                  dsm_resolution *= 2

              mesh.create_25dmesh(infile, tree.odm_25dmesh, 
                    dsm_resolution=dsm_resolution, 
                    depth=self.params.oct_tree,
                    maxVertexCount=self.params.max_vertex,
                    verbose=self.params.verbose,
                    max_workers=args.max_concurrency)
          else:
              log.ODM_WARNING('Found a valid ODM 2.5D Mesh file in: %s' %
                              tree.odm_25dmesh)

        outputs.reconstruction = reconstruction

        if args.time:
            system.benchmark(start_time, tree.benchmarking, 'Meshing')

        log.ODM_INFO('Running ODM Meshing Cell - Finished')
        return ecto.OK if args.end_with != 'odm_meshing' else ecto.QUIT<|MERGE_RESOLUTION|>--- conflicted
+++ resolved
@@ -60,31 +60,15 @@
           if not io.file_exists(tree.odm_mesh) or rerun_cell:
               log.ODM_DEBUG('Writing ODM Mesh file in: %s' % tree.odm_mesh)
 
-<<<<<<< HEAD
-              kwargs = {
-                'bin': context.poisson_recon_path,
-                'outfile': tree.odm_mesh,
-                'infile': infile,
-                'oct_tree': self.params.oct_tree,
-                'point_weight': self.params.point_weight,
-                'threads': self.params.max_concurrency,
-                'samples': self.params.samples,
-                'verbose': verbose
-              }
-
-              system.run('{bin} --in {infile} --out {outfile} '
-                         '--depth {oct_tree} --pointWeight {point_weight} '
-                         '--linearFit --normals --density --samplesPerNode {samples} '
-                         '--threads {threads} {verbose}'.format(**kwargs))
-=======
-              mesh.screened_poisson_reconstruction(infile, 
+              mesh.screened_poisson_reconstruction(infile,
                 tree.odm_mesh,
-                depth=self.params.oct_tree, 
-                samples=self.params.samples, 
-                maxVertexCount=self.params.max_vertex, 
+                depth=self.params.oct_tree,
+                samples=self.params.samples,
+                maxVertexCount=self.params.max_vertex,
+                pointWeight=self.params.point_weight,
+                threads=self.params.max_concurrency,
                 verbose=verbose)
 
->>>>>>> ccfdba13
           else:
               log.ODM_WARNING('Found a valid ODM Mesh file in: %s' %
                               tree.odm_mesh)
@@ -96,14 +80,14 @@
 
               log.ODM_DEBUG('Writing ODM 2.5D Mesh file in: %s' % tree.odm_25dmesh)
               dsm_resolution = 1.0 / float(args.orthophoto_resolution)
-              
+
               # Sparse point clouds benefits from using
               # a larger resolution value (more radius interolation, less holes)
               if args.fast_orthophoto:
                   dsm_resolution *= 2
 
-              mesh.create_25dmesh(infile, tree.odm_25dmesh, 
-                    dsm_resolution=dsm_resolution, 
+              mesh.create_25dmesh(infile, tree.odm_25dmesh,
+                    dsm_resolution=dsm_resolution,
                     depth=self.params.oct_tree,
                     maxVertexCount=self.params.max_vertex,
                     verbose=self.params.verbose,
