import ecto
import os

from opendm import context
from opendm import types
from opendm import config
from opendm import io
from opendm import system

from dataset import ODMLoadDatasetCell
from resize import ODMResizeCell
from opensfm import ODMOpenSfMCell
from pmvs import ODMPmvsCell
from cmvs import ODMCmvsCell
from odm_meshing import ODMeshingCell
#from odm_texturing import ODMTexturingCell
from mvstex import ODMMvsTexCell
from odm_georeferencing import ODMGeoreferencingCell
from odm_orthophoto import ODMOrthoPhotoCell


class ODMApp(ecto.BlackBox):
    """ODMApp - a class for ODM Activities
    """

    def __init__(self, *args, **kwargs):
        ecto.BlackBox.__init__(self, *args, **kwargs)
        self.tree = None

    @staticmethod
    def declare_direct_params(p):
        p.declare("args", "The application arguments.", {})

    @staticmethod
    def declare_cells(p):
        """
        Implement the virtual function from the base class
        Only cells from which something is forwarded have to be declared
        """
        cells = {'args': ecto.Constant(value=p.args),
                 'dataset': ODMLoadDatasetCell(force_focal=p.args.force_focal,
                                               force_ccd=p.args.force_ccd),
                 'resize': ODMResizeCell(resize_to=p.args.resize_to),
                 'opensfm': ODMOpenSfMCell(use_exif_size=False,
                                           feature_process_size=p.args.resize_to,
                                           feature_min_frames=p.args.min_num_features,
                                           processes=context.num_cores,
                                           matching_gps_neighbors=p.args.matcher_neighbors,
                                           matching_gps_distance=p.args.matcher_distance),
                 'cmvs': ODMCmvsCell(max_images=p.args.cmvs_maxImages),
                 'pmvs': ODMPmvsCell(level=p.args.pmvs_level,
                                     csize=p.args.pmvs_csize,
                                     thresh=p.args.pmvs_threshold,
                                     wsize=p.args.pmvs_wsize,
                                     min_imgs=p.args.pmvs_minImageNum,
                                     cores=p.args.pmvs_num_cores),
                 'meshing': ODMeshingCell(max_vertex=p.args.odm_meshing_maxVertexCount,
                                          oct_tree=p.args.odm_meshing_octreeDepth,
                                          samples=p.args.odm_meshing_samplesPerNode,
                                          solver=p.args.odm_meshing_solverDivide),
<<<<<<< HEAD
                 'texturing': ODMTexturingCell(resize=p.args.resize_to,
                                               resolution=p.args.odm_texturing_textureResolution,
                                               size=p.args.odm_texturing_textureWithSize),
=======
                 'texturing': ODMMvsTexCell(data_term=p.args.mvs_texturing_dataTerm,
                                            outlier_rem_type=p.args.mvs_texturing_outlierRemovalType,
                                            skip_vis_test=p.args.mvs_texturing_skipGeometricVisibilityTest,
                                            skip_glob_seam_leveling=p.args.mvs_texturing_skipGlobalSeamLeveling,
                                            skip_loc_seam_leveling=p.args.mvs_texturing_skipLocalSeamLeveling,
                                            skip_hole_fill=p.args.mvs_texturing_skipHoleFilling,
                                            keep_unseen_faces=p.args.mvs_texturing_keepUnseenFaces),
# Old odm_texturing
#                 'texturing': ODMTexturingCell(resize=p.args['resize_to'],
#                                               resolution=p.args['odm_texturing_textureResolution'],
>>>>>>> ae3b815d
                 'georeferencing': ODMGeoreferencingCell(img_size=p.args.resize_to,
                                                         gcp_file=p.args.odm_georeferencing_gcpFile,
                                                         use_gcp=p.args.odm_georeferencing_useGcp),
                 'orthophoto': ODMOrthoPhotoCell(resolution=p.args.odm_orthophoto_resolution)

                 }

        return cells

    def configure(self, p, _i, _o):
        tree = types.ODM_Tree(p.args.project_path)
        self.tree = ecto.Constant(value=tree)

        # TODO(dakota) put this somewhere better maybe
        if p.args.time and io.file_exists(tree.benchmarking):
            # Delete the previously made file
            os.remove(tree.benchmarking)
            with open(tree.benchmarking, 'a') as b:
                b.write('ODM Benchmarking file created %s\nNumber of Cores: %s\n\n' % (system.now(), context.num_cores))

    def connections(self, _p):
        # define initial task
        # TODO: What is this?
        # initial_task = _p.args['start_with']
        # initial_task_id = config.processopts.index(initial_task)

        # define the connections like you would for the plasm
        # connections = []

        # load the dataset
        connections = [self.tree[:] >> self.dataset['tree']]

        # run resize cell
        connections += [self.tree[:] >> self.resize['tree'],
                        self.args[:] >> self.resize['args'],
                        self.dataset['photos'] >> self.resize['photos']]

        # run opensfm with images from load dataset
        connections += [self.tree[:] >> self.opensfm['tree'],
                        self.args[:] >> self.opensfm['args'],
                        self.resize['photos'] >> self.opensfm['photos']]

        # run cmvs
        connections += [self.tree[:] >> self.cmvs['tree'],
                        self.args[:] >> self.cmvs['args'],
                        self.opensfm['reconstruction'] >> self.cmvs['reconstruction']]

        # run pmvs
        connections += [self.tree[:] >> self.pmvs['tree'],
                        self.args[:] >> self.pmvs['args'],
                        self.cmvs['reconstruction'] >> self.pmvs['reconstruction']]

        # create odm mesh
        connections += [self.tree[:] >> self.meshing['tree'],
                        self.args[:] >> self.meshing['args'],
                        self.pmvs['reconstruction'] >> self.meshing['reconstruction']]

        # create odm texture
        connections += [self.tree[:] >> self.texturing['tree'],
                        self.args[:] >> self.texturing['args'],
                        self.meshing['reconstruction'] >> self.texturing['reconstruction']]

        # create odm georeference
        connections += [self.tree[:] >> self.georeferencing['tree'],
                        self.args[:] >> self.georeferencing['args'],
                        self.dataset['photos'] >> self.georeferencing['photos'],
                        self.texturing['reconstruction'] >> self.georeferencing['reconstruction']]

        # create odm orthophoto
        connections += [self.tree[:] >> self.orthophoto['tree'],
                        self.args[:] >> self.orthophoto['args'],
                        self.georeferencing['reconstruction'] >> self.orthophoto['reconstruction']]

        return connections<|MERGE_RESOLUTION|>--- conflicted
+++ resolved
@@ -58,11 +58,6 @@
                                           oct_tree=p.args.odm_meshing_octreeDepth,
                                           samples=p.args.odm_meshing_samplesPerNode,
                                           solver=p.args.odm_meshing_solverDivide),
-<<<<<<< HEAD
-                 'texturing': ODMTexturingCell(resize=p.args.resize_to,
-                                               resolution=p.args.odm_texturing_textureResolution,
-                                               size=p.args.odm_texturing_textureWithSize),
-=======
                  'texturing': ODMMvsTexCell(data_term=p.args.mvs_texturing_dataTerm,
                                             outlier_rem_type=p.args.mvs_texturing_outlierRemovalType,
                                             skip_vis_test=p.args.mvs_texturing_skipGeometricVisibilityTest,
@@ -73,7 +68,6 @@
 # Old odm_texturing
 #                 'texturing': ODMTexturingCell(resize=p.args['resize_to'],
 #                                               resolution=p.args['odm_texturing_textureResolution'],
->>>>>>> ae3b815d
                  'georeferencing': ODMGeoreferencingCell(img_size=p.args.resize_to,
                                                          gcp_file=p.args.odm_georeferencing_gcpFile,
                                                          use_gcp=p.args.odm_georeferencing_useGcp),
